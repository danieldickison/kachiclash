--- conflicted
+++ resolved
@@ -137,19 +137,9 @@
     server.await
 }
 
-<<<<<<< HEAD
-        .service(
-            web::scope("/player")
-                .service(web::resource("").to(handlers::admin::list_players))
-                .service(web::resource("/update_images")
-                    .route(web::post().to(handlers::admin::update_user_images)))
-                .service(web::resource("/{player_id}").to(handlers::player::player))
-        )
-=======
 async fn default_not_found() -> Result<HttpResponse, handlers::HandlerError> {
     Err(handlers::HandlerError::NotFound("Page".to_string()))
 }
->>>>>>> 5f4287b4
 
 struct DbWatchdog {
     db: DbConn,
