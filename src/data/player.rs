use rusqlite::{Row, Connection, OptionalExtension, ErrorCode, Error as SqlError, Result as SqlResult};
use chrono::{DateTime, Utc};

use crate::external::{discord, ImageSize, AuthProvider, UserInfo};
use super::{Result, BashoId, Rank, Award};
use rand::random;
use url::Url;
use std::ops::RangeInclusive;
use regex::{Regex, RegexBuilder};
use crate::external::discord::DiscordAuthProvider;
use crate::external::google::GoogleAuthProvider;
use crate::external::reddit::RedditAuthProvider;
use std::collections::HashMap;
use askama_actix::Template;
use crate::data::{DataError, DbConn};
use oauth2::AccessToken;

pub type PlayerId = i64;

pub const NAME_LENGTH: RangeInclusive<usize> = 3..=14;
pub const NAME_REGEX: &str = "^[a-zA-Z][a-zA-Z0-9]*$";

// Because askama makes it tricky to use a {% let player = foo.player %} and then an {% include "player_listing.html" %} to render a standardized player listing subtemplate, we set this up directly as an unescaped template that can be rendered into a parent template like {{foo.player.render().unwrap()|safe}}
#[derive(Debug, Template)]
#[template(path = "player_listing.html")]
pub struct Player {
    pub id: PlayerId,
    pub name: String,
    pub join_date: DateTime<Utc>,
    pub emperors_cups: u8,
    admin_level: u8,
    discord_user_id: Option<String>,
    discord_avatar: Option<String>,
    discord_discriminator: Option<String>,
    google_picture: Option<String>,
    reddit_icon: Option<String>,
}

impl Player {
    pub fn with_id(db: &Connection, player_id: PlayerId) -> Result<Option<Self>> {
        db.query_row("
                SELECT *
                FROM player_info AS p
                WHERE p.id = ?
            ", params![player_id], Player::from_row)
            .optional()
            .map_err(|e| e.into())
    }

    pub fn with_name(db: &Connection, name: String) -> Result<Option<Self>> {
        db.query_row("
                SELECT *
                FROM player_info AS p
                WHERE p.name = ?
            ", params![name], Player::from_row)
            .optional()
            .map_err(|e| e.into())
    }

    pub fn list_all(db: &Connection) -> Result<Vec<Self>> {
        db.prepare("
                SELECT * FROM player_info
            ").unwrap()
            .query_map([], Player::from_row)
            .map(|mapped_rows| {
                mapped_rows.map(|r| r.unwrap()).collect::<Vec<Player>>()
            })
            .map_err(|e| e.into())
    }

    pub fn from_row(row: &Row) -> SqlResult<Self> {
        Ok(Player {
            id: row.get("id")?,
            name: row.get("name")?,
            join_date: row.get("join_date")?,
            emperors_cups: row.get("emperors_cups")?,
            admin_level: row.get("admin_level")?,
            discord_user_id: row.get("discord_user_id")?,
            discord_avatar: row.get("discord_avatar")?,
            discord_discriminator: row.get("discord_discriminator")?,
            google_picture: row.get("google_picture")?,
            reddit_icon: row.get("reddit_icon")?,
        })
    }

    pub fn has_emperors_cup(&self) -> bool {
        self.emperors_cups > 0
    }

    pub fn is_admin(&self) -> bool {
        self.admin_level > 0
    }

    pub fn tiny_thumb(&self) -> String {
        self.image_url(ImageSize::Tiny)
    }

    pub fn medium_thumb(&self) -> String {
        self.image_url(ImageSize::Medium)
    }

    fn image_url(&self, size: ImageSize) -> String {
        const DEFAULT: &str = "/static/img/oicho-silhouette.png";

        if let Some(user_id) = &self.discord_user_id {
            discord::avatar_url(
                user_id,
                &self.discord_avatar,
                self.discord_discriminator.as_ref().unwrap_or(&"0".to_string()),
                discord::ImageExt::Png,
                size).to_string()
        } else if let Some(icon) = &self.reddit_icon {
            // It's unclear why, but reddit html-escapes the icon_img value in its api return value so we need to unescape it here. In practice, only &amp; appears in the URL so I'm doing a simple replacement.
            Url::parse(&icon.replace("&amp;", "&"))
                .map(|url| url.to_string())
                .unwrap_or_else(|_| DEFAULT.to_owned())
        } else if let Some(picture) = &self.google_picture {
            Url::parse(picture)
                .map(|url| url.to_string())
                .unwrap_or_else(|_| DEFAULT.to_owned())
        } else {
            DEFAULT.to_owned()
        }
    }

    pub fn url_path_for_name(name: &str) -> String {
        format!("/player/{}", name)
    }

    pub fn url_path(&self) -> String {
        Self::url_path_for_name(&self.name)
    }

    pub fn login_service_name(&self) -> &'static str {
        self.login_service_provider()
            .map_or("unknown", |p| p.service_name())
    }

    fn login_service_provider(&self) -> Result<Box<dyn AuthProvider>> {
        if self.discord_user_id.is_some() {
            Ok(Box::new(DiscordAuthProvider))
        } else if self.google_picture.is_some() {
            Ok(Box::new(GoogleAuthProvider))
        } else if self.reddit_icon.is_some() {
            Ok(Box::new(RedditAuthProvider))
        } else {
            Err(DataError::UnknownLoginProvider)
        }
    }
<<<<<<< HEAD
=======

    pub async fn update_image(&self, _db: &mut Connection)
        -> Result<()> {

        let _auth = self.login_service_provider()?;


        Ok(())
    }
>>>>>>> 5f4287b4
}

pub fn player_id_with_external_user(db: &mut Connection, user_info: Box<dyn UserInfo>) -> SqlResult<(PlayerId, bool)> {
    let txn = db.transaction()?;
    let now = Utc::now();
    let existing_player = user_info.update_existing_player(&txn, now)?;
    match existing_player {
        None => {
            let name_suggestion = match user_info.name_suggestion() {
                None => user_info.anon_name_suggestion(),
                Some(name) => {
                    let mut name = name.replace(" ", "").replace("_", "");
                    name.truncate(*NAME_LENGTH.end());
                    if name_is_valid(&name) {
                        name
                    } else {
                        user_info.anon_name_suggestion()
                    }
                }
            };
            let mut name_suffix = "".to_string();
            loop {

                let name = format!("{}{}", name_suggestion, name_suffix);
                match txn.execute("INSERT INTO player (join_date, name) VALUES (?, ?)",
                                  params![now, name]) {
                    Err(SqlError::SqliteFailure(rusqlite::ffi::Error { code: ErrorCode::ConstraintViolation, .. }, Some(ref str)))
                    if str.contains("player.name") => {
                        name_suffix = random::<u16>().to_string();
                        continue;
                    },
                    Err(e) => return Err(e),
                    Ok(_) => break,
                }
            }
            let player_id = txn.last_insert_rowid();
            user_info.insert_into_db(&txn, now, player_id)?;
            txn.commit()?;
            Ok((player_id, true))
        },
        Some(player_id) => {
            txn.commit()?;
            Ok((player_id, false))
        }
    }
}

pub fn name_is_valid(name: &str) -> bool {
    lazy_static! {
        static ref RE: Regex =
            RegexBuilder::new(NAME_REGEX)
                .build()
                .unwrap();
    }

    NAME_LENGTH.contains(&name.len()) && RE.is_match(name)
}

pub async fn update_player_images(player_ids: &Vec<PlayerId>, db: &DbConn, auth: &dyn AuthProvider, access_token: &AccessToken)
                                  -> Result<()> {
    for player_id in player_ids {
        match auth.get_user_info(&access_token, &user_id).await {
            Ok(user_info) => {

            }
            Err(e) => {
                error!("failed to get user info for image update for player {}", player_id);
            }
        };
    }


    Ok(())
}

#[derive(Debug)]
pub struct BashoScore {
    pub basho_id: BashoId,
    pub rikishi: [Option<PlayerBashoRikishi>; 5],
    pub wins: Option<u8>,
    pub rank: Option<u16>,
    pub awards: Vec<Award>,
}

impl BashoScore {
    pub fn with_player_id(db: &Connection, player_id: PlayerId, player_name: &str) -> Result<Vec<Self>> {
        // Build mapping of bashi_id => PlayerBashoRikishi that can be inserted into the BashoScores later
        let mut basho_rikishi = HashMap::new();
        {
            struct RikishiRow(BashoId, String, Rank, u8, u8);
            let mut stmt = db.prepare("
                    SELECT
                        b.basho_id,
                        b.rikishi_id,
                        b.family_name,
                        b.rank,
                        COALESCE(SUM(t.win = 1), 0) AS wins,
                        COALESCE(SUM(t.win = 0), 0) AS losses
                    FROM pick AS p
                    JOIN banzuke AS b
                        ON b.basho_id = p.basho_id
                        AND b.rikishi_id = p.rikishi_id
                    LEFT NATURAL JOIN torikumi AS t
                    WHERE p.player_id = ?
                    GROUP BY b.basho_id, b.rikishi_id
                ").unwrap();
            let rikishi_rows = stmt.query_map(
                    params![player_id],
                    |row| Ok(RikishiRow(
                        row.get("basho_id")?,
                        row.get("family_name")?,
                        row.get("rank")?,
                        row.get("wins")?,
                        row.get("losses")?
                    ))
                )?;
            for rr in rikishi_rows {
                let rr = rr?;
                let picks = basho_rikishi
                    .entry(rr.0)
                    .or_insert_with(|| [None, None, None, None, None]);
                picks[rr.2.group().as_index()] = Some(PlayerBashoRikishi {
                    name: rr.1,
                    wins: rr.3,
                    losses: rr.4,
                });
            }
        }

        db.prepare("
                SELECT
                    b.id AS basho_id,
                    COALESCE(r.wins, e.wins) AS wins,
                    COALESCE(r.rank, e.rank) AS rank,
                    (
                        SELECT COALESCE(GROUP_CONCAT(a.type), '')
                        FROM award AS a
                        WHERE a.basho_id = b.id AND a.player_id = ?
                    ) AS awards
                FROM basho AS b
                LEFT JOIN basho_result AS r ON r.basho_id = b.id AND r.player_id = ?
                LEFT JOIN external_basho_player AS e ON e.basho_id = b.id AND e.name = ?
                ORDER BY b.id DESC
            ").unwrap()
            .query_map(
                params![player_id, player_id, player_name],
                |row| -> SqlResult<Self> {
                    let basho_id = row.get("basho_id")?;
                    Ok(BashoScore {
                        basho_id,
                        rikishi: basho_rikishi.remove(&basho_id).unwrap_or_default(),
                        wins: row.get("wins")?,
                        rank: row.get("rank")?,
                        awards: Award::parse_list(row.get("awards")?),
                    })
                })?
            .collect::<SqlResult<_>>()
            .map_err(|e| e.into())
    }
}

#[derive(Debug)]
pub struct PlayerBashoRikishi {
    pub name: String,
    pub wins: u8,
    pub losses: u8,
}<|MERGE_RESOLUTION|>--- conflicted
+++ resolved
@@ -147,18 +147,6 @@
             Err(DataError::UnknownLoginProvider)
         }
     }
-<<<<<<< HEAD
-=======
-
-    pub async fn update_image(&self, _db: &mut Connection)
-        -> Result<()> {
-
-        let _auth = self.login_service_provider()?;
-
-
-        Ok(())
-    }
->>>>>>> 5f4287b4
 }
 
 pub fn player_id_with_external_user(db: &mut Connection, user_info: Box<dyn UserInfo>) -> SqlResult<(PlayerId, bool)> {
