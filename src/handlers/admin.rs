
use crate::data::{self, basho, Rank, BashoId, PlayerId, Award, DataError, Player};
use crate::{AppState};
use crate::external::AuthProvider;
use crate::external::discord::DiscordAuthProvider;
use crate::external::google::GoogleAuthProvider;
use crate::external::reddit::RedditAuthProvider;
use super::{HandlerError, BaseTemplate, Result};

use actix_web::{web, http, HttpResponse, Responder};
use actix_identity::Identity;
use rusqlite::{Connection, Result as SqlResult, OptionalExtension};
use askama::Template;
use serde::{Deserializer, Deserialize};
use chrono::NaiveDateTime;
use futures::prelude::*;
use regex::{Regex, RegexBuilder};
use actix_session::Session;
use anyhow::anyhow;
<<<<<<< HEAD
use itertools::Itertools;
=======
use std::time::Duration;
>>>>>>> f9e0b0ae

#[derive(Template)]
#[template(path = "edit_basho.html")]
pub struct EditBashoTemplate {
    base: BaseTemplate,
    basho: Option<BashoData>,
}

pub async fn edit_basho_page(path: web::Path<BashoId>, state: web::Data<AppState>, identity: Identity) -> Result<EditBashoTemplate> {
    let db = state.db.lock().unwrap();
    Ok(EditBashoTemplate {
        base: admin_base(&db, &identity)?,
        basho: BashoData::with_id(&db, *path)?,
    })
}

#[derive(Debug, Deserialize)]
pub struct BashoData {
    venue: String,
    #[serde(deserialize_with="deserialize_datetime")]
    start_date: NaiveDateTime,
    banzuke: Vec<BanzukeRikishi>,
}

impl BashoData {
    fn with_id(db: &Connection, id: BashoId) -> Result<Option<Self>> {
        db.query_row("
            SELECT
                basho.start_date,
                basho.venue
            FROM basho
            WHERE basho.id = ?",
            params![id],
            |row| {
                let start_date: NaiveDateTime = row.get("start_date")?;
                debug!("got basho row start date {:?}", start_date);
                Ok(Self {
                    start_date,
                    venue: row.get("venue")?,
                    banzuke: Self::fetch_banzuke(&db, id)?,
                 })
            })
            .optional()
            .map_err(|e| DataError::from(e).into())
    }

    fn fetch_banzuke(db: &Connection, id: BashoId) -> SqlResult<Vec<BanzukeRikishi>> {
        db.prepare("
            SELECT family_name, rank
            FROM banzuke
            WHERE basho_id = ?")?
            .query_map(
                params![id],
                |row| {
                    //debug!("got banzuke row with name {:?}", row.get("family_name")?);
                    Ok(BanzukeRikishi {
                        name: row.get("family_name")?,
                        rank: row.get("rank")?,
                    })
                })?
            .collect::<SqlResult<Vec<BanzukeRikishi>>>()
    }
}

fn deserialize_datetime<'de, D>(deserializer: D) -> std::result::Result<NaiveDateTime, D::Error>
        where D: Deserializer<'de> {
    let s: String = String::deserialize(deserializer)?;
    debug!("parsing datetime from {}", s);
    NaiveDateTime::parse_from_str(&s, "%FT%R")
        .or_else(|_e| NaiveDateTime::parse_from_str(&s, "%FT%T%.f"))
        .map_err(serde::de::Error::custom)
}

#[derive(Debug, Deserialize)]
struct BanzukeRikishi {
    name: String,
    rank: Rank,
}

#[derive(Debug, Serialize)]
pub struct BanzukeResponseData {
    basho_url: String,
}

pub async fn edit_basho_post(path: web::Path<BashoId>, basho: web::Json<BashoData>, state: web::Data<AppState>, identity: Identity)
-> Result<web::Json<BanzukeResponseData>> {
    let mut db = state.db.lock().unwrap();
    admin_base(&db, &identity)?;
    let basho_id = data::basho::update_basho(
        &mut db,
        *path,
        &basho.venue,
        &basho.start_date,
        &basho.banzuke
            .iter()
            .map(|b| (b.name.to_owned(), b.rank.to_owned()))
            .collect::<Vec<_>>()
    )?;
    Ok(web::Json(BanzukeResponseData {
        basho_url: basho_id.url_path()
    }))
}

fn admin_base(db: &Connection, identity: &Identity) -> Result<BaseTemplate> {
    let base = BaseTemplate::new(&db, &identity)?;
    if base.player.as_ref().map_or(false, |p| p.is_admin()) {
        Ok(base)
    } else {
        Err(HandlerError::MustBeLoggedIn)
    }
}


///////

#[derive(Template)]
#[template(path = "torikumi.html")]
pub struct TorikumiTemplate {
    base: BaseTemplate,
    basho_id: BashoId,
    day: u8,
    sumo_db_text: Option<String>,
}

pub async fn torikumi_page(path: web::Path<(BashoId, u8)>, state: web::Data<AppState>, identity: Identity)
    -> Result<TorikumiTemplate> {

    let basho_id = path.0.0;
    let day = path.0.1;
    let base = {
        let db = state.db.lock().unwrap();
        admin_base(&db, &identity)?
    };
    let sumo_db_text = fetch_sumo_db_torikumi(basho_id, day)
        .map_ok(Some)
        .or_else(|e| async move {
            warn!("failed to fetch sumodb data: {}", e);
            Ok::<_, anyhow::Error>(None)
        }).await?;
    Ok(TorikumiTemplate { base, basho_id, day, sumo_db_text})
}

async fn fetch_sumo_db_torikumi(basho_id: BashoId, day: u8)
    -> Result<String> {

    lazy_static! {
        static ref RE: Regex =
            RegexBuilder::new(r#"<div +class="simplecontent">\s*<pre>.*?\WMakuuchi\s+(.*?)</pre>"#)
                .dot_matches_new_line(true)
                .build()
                .unwrap();
    }

    let url = format!("http://sumodb.sumogames.de/Results_text.aspx?b={}&d={}", basho_id.id(), day);
    debug!("sending request to {}", url);
    let str = reqwest::Client::builder()
        .connect_timeout(Duration::from_secs(5))
        .timeout(Duration::from_secs(10))
        .user_agent("kachiclash.com")
        .build()?
        .get(&url)
        .send().await?
        .text().await?;
    RE.captures(str.as_str())
        .map(|cap| cap.get(1).unwrap().as_str().to_string())
        .ok_or_else(|| anyhow!("sumodb response did not match regex").into())
}

#[derive(Debug, Deserialize)]
pub struct TorikumiData {
    torikumi: Vec<data::basho::TorikumiMatchUpdateData>,
}

pub async fn torikumi_post(path: web::Path<(BashoId, u8)>, torikumi: web::Json<TorikumiData>, state: web::Data<AppState>, identity: Identity)
-> Result<impl Responder> {
    let mut db = state.db.lock().unwrap();
    admin_base(&db, &identity)?;
    let res = data::basho::update_torikumi(
        &mut db,
        path.0.0,
        path.0.1,
        &torikumi.torikumi
    );
    map_empty_response(res)
}


#[derive(Debug, Deserialize)]
pub struct AwardData {
    player_id: PlayerId
}

pub async fn bestow_emperors_cup(path: web::Path<BashoId>, award: web::Json<AwardData>, state: web::Data<AppState>, identity: Identity)
-> Result<impl Responder> {
    let mut db = state.db.lock().unwrap();
    admin_base(&db, &identity)?;
    let res = Award::EmperorsCup.bestow(&mut db, *path, award.player_id);
    map_empty_response(res)
}

pub async fn revoke_emperors_cup(path: web::Path<BashoId>, award: web::Json<AwardData>, state: web::Data<AppState>, identity: Identity)
-> Result<impl Responder> {
    let mut db = state.db.lock().unwrap();
    admin_base(&db, &identity)?;
    let res = Award::EmperorsCup.revoke(&mut db, *path, award.player_id);
    map_empty_response(res)
}

fn map_empty_response(res: std::result::Result<(), DataError>) -> Result<impl Responder> {
    match res {
        Ok(_) => Ok(HttpResponse::Ok()),
        Err(e) => Err(e.into())
    }
}

pub async fn finalize_basho(path: web::Path<BashoId>, state: web::Data<AppState>, identity: Identity)
    -> Result<impl Responder> {
    let mut db = state.db.lock().unwrap();
    admin_base(&db, &identity)?;
    basho::finalize_basho(&mut db, *path)?;
    Ok(
        HttpResponse::SeeOther()
            .set_header(http::header::LOCATION, &*path.url_path())
            .finish()
    )
}

#[derive(Template)]
#[template(path = "list_players.html")]
pub struct ListPlayersTemplate {
    base: BaseTemplate,
    players: Vec<Player>,
}

pub async fn list_players(state: web::Data<AppState>, identity: Identity)
    -> Result<ListPlayersTemplate> {

    let db = state.db.lock().unwrap();
    let base = admin_base(&db, &identity)?;
    Ok(ListPlayersTemplate {
        base,
        players: Player::list_all(&db)?,
    })
}


#[derive(Debug, Serialize, Deserialize)]
pub struct ImageUpdateData {
    service_name: String,
    player_ids: Vec<PlayerId>,
}

#[derive(Debug, Serialize)]
pub struct ImageUpdateResponseData {
    login_url: String,
}


pub async fn update_user_images(json: web::Json<ImageUpdateData>, state: web::Data<AppState>, session: Session)
    -> Result<web::Json<ImageUpdateResponseData>> {

    let provider = match json.service_name.as_str() {
        "discord" => Ok(Box::new(DiscordAuthProvider) as Box<dyn AuthProvider>),
        "google" => Ok(Box::new(GoogleAuthProvider) as Box<dyn AuthProvider>),
        "reddit" => Ok(Box::new(RedditAuthProvider) as Box<dyn AuthProvider>),
        _ => Err(HandlerError::NotFound("auth service".to_string())),
    }?;
    session.set("image_update_player_ids",
                json.player_ids.iter().join(","))?;
    let (auth_url, csrf_token) = provider.authorize_url(&state.config);
    session.set("oauth_csrf", csrf_token)?;
    Ok(web::Json(ImageUpdateResponseData {
        login_url: auth_url.to_string()
    }))
}<|MERGE_RESOLUTION|>--- conflicted
+++ resolved
@@ -17,11 +17,8 @@
 use regex::{Regex, RegexBuilder};
 use actix_session::Session;
 use anyhow::anyhow;
-<<<<<<< HEAD
 use itertools::Itertools;
-=======
 use std::time::Duration;
->>>>>>> f9e0b0ae
 
 #[derive(Template)]
 #[template(path = "edit_basho.html")]
@@ -152,7 +149,7 @@
     let basho_id = path.0.0;
     let day = path.0.1;
     let base = {
-        let db = state.db.lock().unwrap();
+    let db = state.db.lock().unwrap();
         admin_base(&db, &identity)?
     };
     let sumo_db_text = fetch_sumo_db_torikumi(basho_id, day)
