--- conflicted
+++ resolved
@@ -286,20 +286,11 @@
         "reddit" => Ok(Box::new(RedditAuthProvider) as Box<dyn AuthProvider>),
         _ => Err(HandlerError::NotFound("auth service".to_string())),
     }?;
-<<<<<<< HEAD
-    session.set("image_update_player_ids",
+    session.insert("image_update_player_ids",
                 json.player_ids.iter().join(","))?;
     let (auth_url, csrf_token) = provider.authorize_url(&state.config);
-    session.set("oauth_csrf", csrf_token)?;
+    session.insert("oauth_csrf", csrf_token)?;
     Ok(web::Json(ImageUpdateResponseData {
         login_url: auth_url.to_string()
     }))
-=======
-    session.insert("image_update_data", serde_json::to_string(&json.0).unwrap())?;
-    let (auth_url, csrf_token) = provider.authorize_url(&state.config);
-    session.insert("oauth_csrf", csrf_token)?;
-    Ok(HttpResponse::SeeOther()
-        .insert_header((http::header::LOCATION, auth_url.to_string()))
-        .finish())
->>>>>>> 5f4287b4
 }